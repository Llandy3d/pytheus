--- conflicted
+++ resolved
@@ -2,12 +2,8 @@
 from collections.abc import Generator
 from contextlib import contextmanager
 from dataclasses import dataclass
-<<<<<<< HEAD
 import os
-from typing import Optional, Sequence
-=======
-from typing import Sequence, Iterator
->>>>>>> fafae21a
+from typing import Optional, Sequence, Iterator
 
 from pytheus.backends import (Backend, BackendConfig)
 from pytheus.exceptions import PytheusException
