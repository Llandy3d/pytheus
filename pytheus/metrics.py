import re
from collections.abc import Generator
from contextlib import contextmanager
from dataclasses import dataclass
import os
from typing import Optional, Sequence, Iterator

from pytheus.backends import get_backend
from pytheus.exceptions import UnobservableMetricException


Labels = dict[str, str]


metric_name_re = re.compile(r'[a-zA-Z_:][a-zA-Z0-9_:]*')
label_name_re = re.compile(r'[a-zA-Z_][a-zA-Z0-9_]*')


@dataclass
class Sample:
    suffix: str
    labels: dict[str, str] | None
    value: float


class MetricCollector:
    """
    #TODO

    _labeled_metrics contains all observable metrics when required_labels is set.
    """

    def __init__(
        self,
        name: str,
        description: str,
        metric_class: type['Metric'],
        required_labels: Sequence[str] | None = None,
    ) -> None:
        if metric_name_re.fullmatch(name) is None:
            raise ValueError(f'Invalid metric name: {name}')

        if required_labels:
            self._validate_labels(required_labels)

        self.name = name
        self.description = description
        self._required_labels = set(required_labels) if required_labels else None
        self._metric = metric_class(self)
        self._labeled_metrics: dict[tuple[str, ...], Metric] = {}

        # this will register to the collector

    def _validate_labels(self, labels: Sequence[str]):
        """
        Validates label names according to the regex.
        Labels starting with `__` are reserved for internal use by Prometheus.
        """
        for label in labels:
            if label.startswith('__') or label_name_re.fullmatch(label) is None:
                raise ValueError(f'Invalid label name: {label}')

    def collect(self) -> Sequence[Sample] | Iterator[Sample]:
        """
        Collects Samples for the metric.
        If there are no required labels, will return a sequence with a single Sample.
        If there are required labels, it will return an Iterator of all the Samples.
        """
        if self._required_labels:
            labeled_metrics = (metric.collect() for metric in self._labeled_metrics.values())
            return labeled_metrics
        else:
            return (self._metric.collect(),)


# class or function based creation ?
class Metric:
    def __init__(
        self,
        collector: MetricCollector,
        labels: Labels | None = None,
    ) -> None:
        self._collector = collector
        self._labels = labels
        self._can_observe = self._check_can_observe()
        self._metric_value_backend = get_backend()

    def _check_can_observe(self) -> bool:
        if not self._collector._required_labels:
            return True

        if not self._labels:
            return False

        # TODO: labels will need better validation checks
        if len(self._labels) != len(self._collector._required_labels):
            # TODO: custom exceptions required
            return False

        # TODO: allow partial labels
        return True

    def _raise_if_cannot_observe(self) -> None:
        """Raise if the metric cannot be observed, for example if labels values are missing."""
        if not self._can_observe:
            raise UnobservableMetricException

    # TODO: calling labels again should keep previous labels by default
    # allowing for partial labels
    # TODO: also consider adding default labels directly on the collector as well
    def labels(self, _labels: Labels) -> 'Metric':
        if not _labels or self._collector._required_labels is None:
            return self

        add_to_collector: bool = True

        # TODO: add labels validation
        if len(_labels) != len(self._collector._required_labels):
            add_to_collector = False

        sorted_label_values = tuple(v for _, v in sorted(_labels.items()))
        # get or add to collector
        if add_to_collector:
            if sorted_label_values in self._collector._labeled_metrics:
                metric = self._collector._labeled_metrics[sorted_label_values]
            else:
                metric = self.__class__(self._collector, _labels)
                self._collector._labeled_metrics[sorted_label_values] = metric
        else:
            metric = self.__class__(self._collector, _labels)

        return metric

    def collect(self) -> Sample:
        raise NotImplementedError

    def __repr__(self) -> str:
        return f'{self.__class__.__qualname__}({self._collector.name})'


class Counter(Metric):

    def inc(self, value: float = 1.0) -> None:
        """
        Increments the value by the given amount.
        By default it will be 1.
        value must be >= 0.
        """
        self._raise_if_cannot_observe()
        if value < 0:
            raise ValueError(f'Counter increase value ({value}) must be >= 0')

        self._metric_value_backend.inc(value)

    # TODO: consider adding decorator support
    @contextmanager
    def count_exceptions(
        self,
        exceptions: type[Exception] | tuple[Exception] | None = None
    ) -> Generator[None, None, None]:
        """
        Will count and reraise raised exceptions.
        It is possibly to specify which exceptions to track.
        """
        if exceptions is None:
            exceptions = Exception

        try:
            yield
        except exceptions:
            self.inc()
            raise

    def collect(self) -> Sample:
        # TODO: probably need a way to add default metric creation labels
        # ideally on Metric class initialization
        # while being careful of not messing up the tracking logic
        return Sample('_total', self._labels, self._metric_value_backend.get())


# this could be a class method, but might want to avoid it
<<<<<<< HEAD
def create_metric(
    name: str,
    required_labels: Sequence[str] | None = None,
) -> Metric:
    collector = MetricCollector(name, Metric, required_labels)
    return Metric(collector)


def create_counter(
    name: str,
    required_labels: Sequence[str] | None = None,
) -> Metric:
    collector = MetricCollector(name, Counter, required_labels)
=======
def create_metric(name: str, description: str, required_labels: Sequence[str] | None = None) -> Metric:
    collector = MetricCollector(name, description, Metric, required_labels)
    return Metric(collector)


def create_counter(name: str, description: str, required_labels: Sequence[str] | None = None) -> Metric:
    collector = MetricCollector(name, description, Counter, required_labels)
>>>>>>> 670c660a
    return Counter(collector)


# maybe just go with the typing alias
@dataclass
class Label:
    name: str
    value: str<|MERGE_RESOLUTION|>--- conflicted
+++ resolved
@@ -179,21 +179,6 @@
 
 
 # this could be a class method, but might want to avoid it
-<<<<<<< HEAD
-def create_metric(
-    name: str,
-    required_labels: Sequence[str] | None = None,
-) -> Metric:
-    collector = MetricCollector(name, Metric, required_labels)
-    return Metric(collector)
-
-
-def create_counter(
-    name: str,
-    required_labels: Sequence[str] | None = None,
-) -> Metric:
-    collector = MetricCollector(name, Counter, required_labels)
-=======
 def create_metric(name: str, description: str, required_labels: Sequence[str] | None = None) -> Metric:
     collector = MetricCollector(name, description, Metric, required_labels)
     return Metric(collector)
@@ -201,7 +186,6 @@
 
 def create_counter(name: str, description: str, required_labels: Sequence[str] | None = None) -> Metric:
     collector = MetricCollector(name, description, Counter, required_labels)
->>>>>>> 670c660a
     return Counter(collector)
 
 
