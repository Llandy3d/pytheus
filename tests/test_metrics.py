import pytest

from pytheus.metrics import MetricCollector, Metric, create_counter


class TestMetricCollector:

    @pytest.mark.parametrize(
        'name',
        [
            'prometheus_notifications_total',
            'process_cpu_seconds_total',
            'http_request_duration_seconds',
            'node_memory_usage_bytes',
            'http_requests_total',
            'foobar_build_info',
            'data_pipeline_last_record_processed_timestamp_seconds',
        ],
    )
    def test_name_with_correct_values(self, name):
        MetricCollector(name, Metric)

    @pytest.mark.parametrize(
        'name',
        [
            'invalid.name',
            'µspecialcharacter',
            'http_req@st_total',
            'http{request}',
        ],
    )
    def test_name_with_incorrect_values(self, name):
        with pytest.raises(ValueError):
            MetricCollector(name, Metric)

    def test_validate_label_with_correct_values(self):
        labels = ['action', 'method', '_type']
        collector = MetricCollector('name', Metric)
        collector._validate_labels(labels)

    @pytest.mark.parametrize(
        'label',
        [
            '__private',
            'microµ',
            '@type',
        ],
    )
    def test_validate_label_with_incorrect_values(self, label):
        collector = MetricCollector('name', Metric)
        with pytest.raises(ValueError):
            collector._validate_labels([label])

    def test_collect_without_labels(self):
        counter = create_counter('name')
        samples = counter._collector.collect()
        assert len(samples) == 1

    def test_collect_with_labels(self):
        counter = create_counter('name', required_labels=['a', 'b'])
        counter_a = counter.labels({'a': '1', 'b': '2'})
        counter_b = counter.labels({'a': '7', 'b': '8'})
        counter_c = counter.labels({'a': '6'})  # this should not be creating a sample
        samples = counter._collector.collect()
        assert len(list(samples)) == 2


class TestCounter:

    @pytest.fixture
    def counter(self):
        return create_counter('name')

    def test_can_increment(self, counter):
        counter.inc()
        assert counter._backend.get() == 1

    def test_can_increment_with_value(self, counter):
        counter.inc(7.2)
        assert counter._backend.get() == 7.2

    def test_negative_increment_raises(self, counter):
        with pytest.raises(ValueError):
            counter.inc(-1)

    def test_count_exception(self, counter):
        with pytest.raises(ValueError):
            with counter.count_exceptions():
                raise ValueError

        assert counter._backend.get() == 1

    def test_count_exception_with_specified(self, counter):
        with pytest.raises(ValueError):
            with counter.count_exceptions((IndexError, ValueError)):
                raise ValueError

        assert counter._backend.get() == 1

    def test_count_exception_with_specified_is_ignored(self, counter):
        with pytest.raises(ValueError):
            with counter.count_exceptions(IndexError):
                raise ValueError

<<<<<<< HEAD
        assert counter._backend.get() == 0
=======
        assert counter._value.get() == 0

    def test_collect_adds_correct_suffix(self, counter):
        sample = counter.collect()
        assert sample.suffix == '_total'
>>>>>>> fafae21a
<|MERGE_RESOLUTION|>--- conflicted
+++ resolved
@@ -102,12 +102,8 @@
             with counter.count_exceptions(IndexError):
                 raise ValueError
 
-<<<<<<< HEAD
         assert counter._backend.get() == 0
-=======
-        assert counter._value.get() == 0
 
     def test_collect_adds_correct_suffix(self, counter):
         sample = counter.collect()
-        assert sample.suffix == '_total'
->>>>>>> fafae21a
+        assert sample.suffix == '_total'